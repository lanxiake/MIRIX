--- conflicted
+++ resolved
@@ -1,68 +1,59 @@
-#!/usr/bin/env python3
-"""
-Mirix - AI Assistant Application
-Entry point for the Mirix application.
-"""
-
-import argparse
-import os
-<<<<<<< HEAD
-import logging
-=======
-import sys
->>>>>>> 743b3d58
-from pathlib import Path
-
-from dotenv import load_dotenv
-
-load_dotenv()
-
-# 配置日志
-logging.basicConfig(
-    level=logging.DEBUG,  # 改为DEBUG级别
-    format='%(asctime)s - %(name)s - %(levelname)s - %(message)s',
-    handlers=[
-        logging.StreamHandler(sys.stdout)
-    ]
-)
-
-# 设置特定模块的日志级别为DEBUG
-logging.getLogger('mirix.server.fastapi_server').setLevel(logging.DEBUG)
-logging.getLogger('mirix.services.document_processor').setLevel(logging.DEBUG)
-
-# Add the project root to the Python path
-project_root = Path(__file__).parent
-sys.path.insert(0, str(project_root))
-
-
-def main():
-    """Main entry point for Mirix application."""
-    parser = argparse.ArgumentParser(description="Mirix AI Assistant Server")
-    parser.add_argument("--host", default="0.0.0.0", help="Host to bind the server to")
-    parser.add_argument(
-        "--port", type=int, default=None, help="Port to bind the server to"
-    )
-
-    args = parser.parse_args()
-
-    # Determine port from command line, environment variable, or default
-    port = args.port
-    if port is None:
-        port = int(os.environ.get("PORT", 47283))
-
-    print(f"Starting Mirix server on {args.host}:{port}")
-
-    import uvicorn
-
-    from mirix.server import app
-
-    uvicorn.run(app, host=args.host, port=port)
-
-
-if __name__ == "__main__":
-<<<<<<< HEAD
-    main()
-=======
-    main()
-
->>>>>>> 743b3d58
+#!/usr/bin/env python3
+"""
+Mirix - AI Assistant Application
+Entry point for the Mirix application.
+"""
+
+import argparse
+import os
+import sys
+from pathlib import Path
+
+from dotenv import load_dotenv
+
+load_dotenv()
+
+# 配置日志
+logging.basicConfig(
+    level=logging.DEBUG,  # 改为DEBUG级别
+    format='%(asctime)s - %(name)s - %(levelname)s - %(message)s',
+    handlers=[
+        logging.StreamHandler(sys.stdout)
+    ]
+)
+
+# 设置特定模块的日志级别为DEBUG
+logging.getLogger('mirix.server.fastapi_server').setLevel(logging.DEBUG)
+logging.getLogger('mirix.services.document_processor').setLevel(logging.DEBUG)
+
+# Add the project root to the Python path
+project_root = Path(__file__).parent
+sys.path.insert(0, str(project_root))
+
+
+def main():
+    """Main entry point for Mirix application."""
+    parser = argparse.ArgumentParser(description="Mirix AI Assistant Server")
+    parser.add_argument("--host", default="0.0.0.0", help="Host to bind the server to")
+    parser.add_argument(
+        "--port", type=int, default=None, help="Port to bind the server to"
+    )
+
+    args = parser.parse_args()
+
+    # Determine port from command line, environment variable, or default
+    port = args.port
+    if port is None:
+        port = int(os.environ.get("PORT", 47283))
+
+    print(f"Starting Mirix server on {args.host}:{port}")
+
+    import uvicorn
+
+    from mirix.server import app
+
+    uvicorn.run(app, host=args.host, port=port)
+
+
+if __name__ == "__main__":
+    main()