--- conflicted
+++ resolved
@@ -17,41 +17,19 @@
 from ..agent.agent_wrapper import AgentWrapper
 from ..functions.mcp_client import StdioServerConfig, get_mcp_client_manager
 from ..services.mcp_marketplace import get_mcp_marketplace
-<<<<<<< HEAD
-from ..services.document_processor import DocumentProcessor
-from mirix.schemas.resource_memory import ResourceMemoryItem as PydanticResourceMemoryItem
-import logging
-import time
-=======
 from ..services.mcp_tool_registry import get_mcp_tool_registry
->>>>>>> 743b3d58
 
 logger = logging.getLogger(__name__)
-logger.setLevel(logging.DEBUG)  # 确保中间件日志能够显示
 
 
 # User context switching utilities
 def switch_user_context(agent_wrapper, user_id: str):
     """Switch agent's user context and manage user status"""
     if agent_wrapper and agent_wrapper.client:
-<<<<<<< HEAD
-        from mirix.schemas.user import User as PydanticUser
-=======
->>>>>>> 743b3d58
 
         # Set current user to inactive
         if agent_wrapper.client.user:
             current_user = agent_wrapper.client.user
-<<<<<<< HEAD
-            agent_wrapper.client.server.user_manager.update_user_status(current_user.id, "inactive")
-
-        # Get and set new user to active - use get_user_or_default to support name lookup
-        user = get_user_or_default(agent_wrapper, user_id)
-        if user:
-            agent_wrapper.client.server.user_manager.update_user_status(user.id, "active")
-            agent_wrapper.client.user = user
-            return user
-=======
             agent_wrapper.client.server.user_manager.update_user_status(
                 current_user.id, "inactive"
             )
@@ -61,29 +39,13 @@
         agent_wrapper.client.server.user_manager.update_user_status(user_id, "active")
         agent_wrapper.client.user = user
         return user
->>>>>>> 743b3d58
     return None
 
 
 def get_user_or_default(agent_wrapper, user_id: Optional[str] = None):
-    """Get user by ID or name, or return current user"""
+    """Get user by ID or return current user"""
     if user_id:
-        # First try to get user by name
-        try:
-            user = agent_wrapper.client.server.user_manager.get_user_by_name(user_id)
-            if user:
-                return user
-        except:
-            pass
-
-        # If not found by name, try by ID
-        try:
-            return agent_wrapper.client.server.user_manager.get_user_by_id(user_id)
-        except:
-            pass
-
-        # If still not found, return default user
-        return agent_wrapper.client.server.user_manager.get_default_user()
+        return agent_wrapper.client.server.user_manager.get_user_by_id(user_id)
     elif agent_wrapper and agent_wrapper.client.user:
         return agent_wrapper.client.user
     else:
@@ -112,13 +74,8 @@
     ]
 
     try:
-<<<<<<< HEAD
-        print(f"Starting Gmail OAuth for {server_name}")
-        
-=======
         print(f"🔐 Starting Gmail OAuth for {server_name}")
 
->>>>>>> 743b3d58
         # Set up token file path (same pattern as original)
         token_file = os.path.expanduser("~/.mirix/gmail_token.json")
         os.makedirs(os.path.dirname(token_file), exist_ok=True)
@@ -132,7 +89,7 @@
                 "token_uri": "https://oauth2.googleapis.com/token",
                 "auth_provider_x509_cert_url": "https://www.googleapis.com/oauth2/v1/certs",
                 "redirect_uris": [
-                    "http://localhost:18002/",
+                    "http://localhost:8080/",
                     "http://localhost:8081/",
                     "http://localhost:8082/",
                 ],
@@ -145,13 +102,8 @@
         if os.path.exists(token_file):
             try:
                 creds = Credentials.from_authorized_user_file(token_file, SCOPES)
-<<<<<<< HEAD
-            except Exception as e:
-                print(f"Refreshing Gmail credentials (previous token expired)")
-=======
             except Exception:
                 print("🔄 Refreshing Gmail credentials (previous token expired)")
->>>>>>> 743b3d58
                 os.remove(token_file)
                 creds = None
 
@@ -166,17 +118,12 @@
 
             if not creds:
                 flow = InstalledAppFlow.from_client_config(client_config, SCOPES)
-<<<<<<< HEAD
-                
-                print("\nStarting OAuth authentication...")
-=======
 
                 print("\n🔐 Starting OAuth authentication...")
->>>>>>> 743b3d58
                 print("Opening browser for Google authentication...")
 
                 # Try specific ports that match redirect URIs - EXACT same logic
-                for port in [18002, 8081, 8082]:
+                for port in [8080, 8081, 8082]:
                     try:
                         creds = flow.run_local_server(port=port, open_browser=True)
                         break
@@ -190,21 +137,12 @@
                 token.write(creds.to_json())
 
         # Build the Gmail service - EXACT same logic
-<<<<<<< HEAD
-        service = build('gmail', 'v1', credentials=creds)
-        print("Successfully authenticated with Gmail API")
-        
-        # Gmail service built successfully - ready for email sending
-        print("Gmail API connected successfully")
-        
-=======
         service = build("gmail", "v1", credentials=creds)
         print("✅ Successfully authenticated with Gmail API")
 
         # Gmail service built successfully - ready for email sending
         print("✅ Gmail API connected successfully")
 
->>>>>>> 743b3d58
         # Now create the MCP client and add it to the manager
         from ..functions.mcp_client import (
             GmailMCPClient,
@@ -232,19 +170,14 @@
 
         # Save configuration to disk for persistence (this was missing!)
         mcp_manager._save_persistent_connections()
-<<<<<<< HEAD
-        
-        print(f"Gmail MCP client added to manager as '{server_name}' and saved to disk")
-=======
 
         print(
             f"✅ Gmail MCP client added to manager as '{server_name}' and saved to disk"
         )
->>>>>>> 743b3d58
         return True
 
     except Exception as e:
-        print(f"Error in Gmail OAuth flow: {str(e)}")
+        print(f"❌ Error in Gmail OAuth flow: {str(e)}")
         logger.error(f"Gmail connection error: {str(e)}")
         return False
 
@@ -298,24 +231,6 @@
     allow_headers=["*"],
 )
 
-<<<<<<< HEAD
-# 添加请求日志中间件
-@app.middleware("http")
-async def log_requests(request, call_next):
-    start_time = time.time()
-    print(f"[MIDDLEWARE DEBUG] 收到请求: {request.method} {request.url}")  # 使用print确保输出
-    logger.info(f"收到请求: {request.method} {request.url}")
-    logger.info(f"请求头: {dict(request.headers)}")
-    
-    response = await call_next(request)
-    
-    process_time = time.time() - start_time
-    print(f"[MIDDLEWARE DEBUG] 请求完成: {request.method} {request.url} - 状态码: {response.status_code} - 耗时: {process_time:.4f}s")  # 使用print确保输出
-    logger.info(f"请求完成: {request.method} {request.url} - 状态码: {response.status_code} - 耗时: {process_time:.4f}s")
-    
-    return response
-=======
->>>>>>> 743b3d58
 
 def register_mcp_tools_for_restored_connections():
     """Register tools for MCP connections that were restored on startup"""
@@ -370,26 +285,17 @@
     except Exception as e:
         logger.error(f"Error re-registering MCP tools: {str(e)}")
 
-<<<<<<< HEAD
-async def startup_event_mcp():
-=======
 
 @app.on_event("startup")
 async def startup_event():
->>>>>>> 743b3d58
     """Initialize and restore MCP connections on startup"""
     try:
         logger.info("Starting up Mirix FastAPI server...")
 
         # Initialize the MCP client manager (this will auto-restore connections)
-        print("Initializing MCP client manager...")
+        print("🚀 Initializing MCP client manager...")
         mcp_manager = get_mcp_client_manager()
         connected_servers = mcp_manager.list_servers()
-<<<<<<< HEAD
-        logger.info(f"MCP client manager initialized with {len(connected_servers)} restored connections: {connected_servers}")
-        print(f"MCP Manager: Restored {len(connected_servers)} connections: {connected_servers}")
-        
-=======
         logger.info(
             f"MCP client manager initialized with {len(connected_servers)} restored connections: {connected_servers}"
         )
@@ -397,7 +303,6 @@
             f"🔄 MCP Manager: Restored {len(connected_servers)} connections: {connected_servers}"
         )
 
->>>>>>> 743b3d58
         # Debug: Check if the configuration file exists
         import os
 
@@ -407,19 +312,12 @@
                 import json
 
                 configs = json.load(f)
-<<<<<<< HEAD
-                print(f"Found MCP config file with {len(configs)} entries: {list(configs.keys())}")
-        else:
-            print(f"No MCP config file found at {config_file}")
-        
-=======
                 print(
                     f"📋 Found MCP config file with {len(configs)} entries: {list(configs.keys())}"
                 )
         else:
             print(f"📋 No MCP config file found at {config_file}")
 
->>>>>>> 743b3d58
         # Tool registration will happen later when agent is available
 
     except Exception as e:
@@ -432,8 +330,6 @@
 confirmation_queues = {}
 # Flag to track if MCP tools have been registered for restored connections
 _mcp_tools_registered = False
-# Global document processor instance
-document_processor = DocumentProcessor()
 
 
 class MessageRequest(BaseModel):
@@ -443,8 +339,6 @@
     voice_files: Optional[List[str]] = None  # Base64 encoded voice files
     memorizing: bool = False
     is_screen_monitoring: Optional[bool] = False
-    user_id: Optional[str] = None  # 添加用户ID字段用于MCP调用
-    force_absorb: bool = False  # 强制触发记忆吸收，用于调试
 
 
 class MessageResponse(BaseModel):
@@ -675,79 +569,11 @@
     message: str
     processing_time: Optional[float] = None
 
-# 文档上传相关的模型定义
-class UploadDocumentRequest(BaseModel):
-    """文档上传请求模型"""
-    file_name: str
-    file_type: str
-    content: str  # Base64编码的文件内容
-    user_id: Optional[str] = None
-
-class UploadDocumentResponse(BaseModel):
-    """文档上传响应模型"""
-    success: bool
-    message: str
-    document_id: Optional[str] = None
-    processed_content: Optional[Dict[str, Any]] = None
-
-class ProcessedDocumentInfo(BaseModel):
-    """处理后的文档信息"""
-    file_name: str
-    file_type: str
-    summary: str
-    word_count: Optional[int] = None
-    processed_at: str
-
 
 @app.on_event("startup")
 async def startup_event():
-    """Initialize the agent and MCP connections when the server starts"""
+    """Initialize the agent when the server starts"""
     global agent
-<<<<<<< HEAD
-    
-    try:
-        # Initialize the agent first
-        import sys
-        import os
-        from pathlib import Path
-        
-        if getattr(sys, 'frozen', False):
-            # Running in PyInstaller bundle
-            bundle_dir = Path(sys._MEIPASS)
-            config_path = bundle_dir / 'mirix' / 'configs' / 'mirix_monitor.yaml'
-        else:
-            # Running in development
-            config_path = Path('mirix/configs/mirix_monitor.yaml')
-        
-        agent = AgentWrapper(str(config_path))
-        print("Agent initialized successfully")
-        
-        # Initialize MCP connections
-        logger.info("Starting up Mirix FastAPI server...")
-        
-        # Initialize the MCP client manager (this will auto-restore connections)
-        print("Initializing MCP client manager...")
-        mcp_manager = get_mcp_client_manager()
-        connected_servers = mcp_manager.list_servers()
-        logger.info(f"MCP client manager initialized with {len(connected_servers)} restored connections: {connected_servers}")
-        print(f"MCP Manager: Restored {len(connected_servers)} connections: {connected_servers}")
-        
-        # Debug: Check if the configuration file exists
-        config_file = os.path.expanduser("~/.mirix/mcp_connections.json")
-        if os.path.exists(config_file):
-            with open(config_file, 'r') as f:
-                import json
-                configs = json.load(f)
-                print(f"Found MCP config file with {len(configs)} entries: {list(configs.keys())}")
-        else:
-            print(f"No MCP config file found at {config_file}")
-        
-        # Tool registration will happen later when agent is available
-        
-    except Exception as e:
-        logger.error(f"Error during startup: {str(e)}")
-        print(f"Startup error: {str(e)}")
-=======
 
     # Handle PyInstaller bundled resources
     import sys
@@ -763,7 +589,6 @@
 
     agent = AgentWrapper(str(config_path))
     print("Agent initialized successfully")
->>>>>>> 743b3d58
 
 
 @app.get("/health")
@@ -819,14 +644,8 @@
                 sources=request.sources,  # Pass sources to agent
                 voice_files=request.voice_files,  # Pass voice files to agent
                 memorizing=request.memorizing,
-<<<<<<< HEAD
-                force_absorb_content=request.force_absorb,  # 传递强制吸收参数
-                user_id=request.user_id
-            )
-=======
                 user_id=request.user_id,
             ),
->>>>>>> 743b3d58
         )
 
         print(f"Agent response (non-streaming): {response}")
@@ -2244,11 +2063,6 @@
                     f"✅ Added MCP tool '{server_listing.id}' to agent '{agent.agent_states.agent_state.name}'"
                 )
 
-<<<<<<< HEAD
-                print(f"Added MCP tool '{server_listing.id}' to agent '{agent.agent_states.agent_state.name}'")
-                
-=======
->>>>>>> 743b3d58
             return {
                 "success": True,
                 "server_name": server_listing.name,
@@ -2321,15 +2135,10 @@
                     tool_ids=updated_tool_ids,
                     actor=agent.client.user,
                 )
-<<<<<<< HEAD
-                print(f"Removed MCP tool '{server_id}' and {len(unregistered_tool_ids)} associated tools from agent '{agent.agent_states.agent_state.name}'")
-        
-=======
                 print(
                     f"✅ Removed MCP tool '{server_id}' and {len(unregistered_tool_ids)} associated tools from agent '{agent.agent_states.agent_state.name}'"
                 )
 
->>>>>>> 743b3d58
         return {
             "success": True,
             "message": f"Successfully disconnected from {server_id}",
@@ -2461,283 +2270,6 @@
             success=False, message=f"Error creating user: {str(e)}"
         )
 
-<<<<<<< HEAD
-@app.post("/documents/upload", response_model=UploadDocumentResponse)
-async def upload_document(request: UploadDocumentRequest):
-    """
-    上传文档并处理为记忆数据
-    支持markdown、txt、excel等格式
-    集成MCP服务进行文档处理和记忆存储
-    """
-    print(f"DEBUG: Starting document upload for {request.file_name}")
-    logger.info(f"=== 文档上传请求开始 ===")
-    logger.info(f"文件名: {request.file_name}")
-    logger.info(f"文件类型: {request.file_type}")
-    logger.info(f"用户ID: {request.user_id}")
-    logger.info(f"内容长度: {len(request.content) if request.content else 0}")
-    
-    if agent is None:
-        logger.error("Agent未初始化")
-        raise HTTPException(status_code=500, detail="Agent not initialized")
-    
-    try:
-        logger.info(f"开始处理文档上传: {request.file_name}")
-        
-        # 解码Base64内容
-        try:
-            file_content = base64.b64decode(request.content)
-            logger.info(f"Base64解码成功，内容长度: {len(file_content)}")
-        except Exception as e:
-            logger.error(f"Base64解码失败: {e}")
-            raise HTTPException(status_code=400, detail="文件内容解码失败")
-        
-        # 检查文件格式是否支持
-        if not document_processor.is_supported_format(request.file_name):
-            supported_formats = list(document_processor.SUPPORTED_FORMATS.keys())
-            raise HTTPException(
-                status_code=400, 
-                detail=f"不支持的文件格式。支持的格式: {', '.join(supported_formats)}"
-            )
-        
-        # 处理文档
-        logger.info(f"开始处理文档: {request.file_name}")
-        processed_doc = document_processor.process_document(
-            file_path=request.file_name,
-            content=file_content
-        )
-        
-        logger.info(f"文档处理完成: {processed_doc['file_name']}")
-        
-        # 获取当前用户
-        logger.info("获取当前用户信息")
-        current_user = get_user_or_default(agent, request.user_id)
-        if not current_user:
-            logger.error("无法获取用户信息")
-            raise HTTPException(status_code=400, detail="无法获取用户信息")
-        
-        logger.info(f"用户信息获取成功: user_id={current_user.id}, org_id={current_user.organization_id}")
-        
-        # 提取文本内容用于存储到记忆系统
-        text_content = document_processor.extract_text_content(processed_doc)
-        logger.info(f"提取文本内容成功，长度: {len(text_content)}")
-        
-        # 尝试使用MCP服务进行文档处理和记忆存储
-        mcp_result = None
-        try:
-            from mirix.functions.mcp_client import get_mcp_client_manager
-            mcp_manager = get_mcp_client_manager()
-            
-            if mcp_manager and len(mcp_manager.list_servers()) > 0:
-                logger.info("尝试使用MCP服务处理文档")
-                
-                # 准备MCP工具调用参数
-                mcp_args = {
-                    "file_name": processed_doc['file_name'],
-                    "file_type": processed_doc['file_type'],
-                    "content": text_content,
-                    "summary": processed_doc.get('summary', ''),
-                    "metadata": processed_doc
-                }
-                
-                # 尝试调用文档处理相关的MCP工具
-                # 首先尝试查找文档处理工具
-                doc_processing_tools = ["process_document", "store_document", "analyze_document"]
-                for tool_name in doc_processing_tools:
-                    try:
-                        result = mcp_manager.find_tool(tool_name)
-                        if result:
-                            server_name, tool = result
-                            logger.info(f"找到MCP文档处理工具: {server_name}.{tool_name}")
-                            mcp_result_text, is_error = mcp_manager.execute_tool(server_name, tool_name, mcp_args)
-                            if not is_error:
-                                mcp_result = mcp_result_text
-                                logger.info(f"MCP工具处理成功: {tool_name}")
-                                break
-                            else:
-                                logger.warning(f"MCP工具执行失败: {tool_name}, 错误: {mcp_result_text}")
-                    except Exception as e:
-                        logger.warning(f"MCP工具调用异常: {tool_name}, 错误: {str(e)}")
-                        continue
-                
-                # 如果没有找到专门的文档处理工具，尝试使用记忆存储工具
-                if not mcp_result:
-                    memory_tools = ["store_memory", "add_memory", "create_memory"]
-                    for tool_name in memory_tools:
-                        try:
-                            result = mcp_manager.find_tool(tool_name)
-                            if result:
-                                server_name, tool = result
-                                logger.info(f"找到MCP记忆存储工具: {server_name}.{tool_name}")
-                                memory_args = {
-                                    "title": processed_doc['file_name'],
-                                    "content": text_content,
-                                    "type": "document",
-                                    "metadata": processed_doc
-                                }
-                                mcp_result_text, is_error = mcp_manager.execute_tool(server_name, tool_name, memory_args)
-                                if not is_error:
-                                    mcp_result = mcp_result_text
-                                    logger.info(f"MCP记忆工具处理成功: {tool_name}")
-                                    break
-                                else:
-                                    logger.warning(f"MCP记忆工具执行失败: {tool_name}, 错误: {mcp_result_text}")
-                        except Exception as e:
-                            logger.warning(f"MCP记忆工具调用异常: {tool_name}, 错误: {str(e)}")
-                            continue
-                            
-        except Exception as e:
-            logger.warning(f"MCP服务调用失败，将使用默认处理方式: {str(e)}")
-        
-        # 存储到资源记忆系统（无论MCP是否成功都执行）
-        resource_manager = agent.client.server.resource_memory_manager
-
-        # 调试信息：检查resource_manager的类型和方法
-        logger.info(f"DEBUG: resource_manager type: {type(resource_manager)}")
-        logger.info(f"DEBUG: resource_manager class: {resource_manager.__class__}")
-        logger.info(f"DEBUG: has create_resource: {hasattr(resource_manager, 'create_resource')}")
-        logger.info(f"DEBUG: has create_item: {hasattr(resource_manager, 'create_item')}")
-        if hasattr(resource_manager, 'create_resource'):
-            logger.info(f"DEBUG: create_resource method: {resource_manager.create_resource}")
-        logger.info(f"DEBUG: available methods: {[m for m in dir(resource_manager) if not m.startswith('_')]}")
-
-        # 创建资源记忆项
-        from mirix.schemas.resource_memory import ResourceMemoryItem as PydanticResourceMemoryItem
-        item_data = PydanticResourceMemoryItem(
-            title=processed_doc['file_name'],
-            content=text_content,
-            resource_type=processed_doc['file_type'],
-            summary=processed_doc.get('summary', ''),
-            metadata_=processed_doc,
-            tree_path=[],  # 添加必需的tree_path字段
-            user_id=current_user.id,  # 添加必需的user_id字段
-            organization_id=current_user.organization_id  # 使用用户的organization_id
-        )
-        resource_item = resource_manager.create_item(
-            item_data=item_data,
-            actor=current_user
-        )
-        
-        logger.info(f"文档已存储到记忆系统: {resource_item.id}")
-        
-        # 构建响应消息
-        success_message = f"文档 '{request.file_name}' 上传并处理成功"
-        if mcp_result:
-            success_message += f"，MCP服务处理结果: {mcp_result[:100]}..."
-        
-        return UploadDocumentResponse(
-            success=True,
-            message=success_message,
-            document_id=resource_item.id,
-            processed_content={
-                "file_name": processed_doc['file_name'],
-                "file_type": processed_doc['file_type'],
-                "summary": processed_doc.get('summary', ''),
-                "word_count": processed_doc.get('word_count'),
-                "processed_at": processed_doc.get('processed_at'),
-                "mcp_processed": mcp_result is not None
-            }
-        )
-        
-    except HTTPException:
-        raise
-    except Exception as e:
-        logger.error(f"文档上传处理失败: {str(e)}")
-        logger.error(traceback.format_exc())
-        # 确保返回正确的JSON响应，而不是抛出HTTPException
-        raise HTTPException(
-            status_code=500, 
-            detail={
-                "success": False,
-                "message": f"文档处理失败: {str(e)}",
-                "error_type": "processing_error"
-            }
-        )
-
-@app.post("/documents/upload_file")
-async def upload_document_file(
-    file: UploadFile = File(...),
-    user_id: Optional[str] = Form(None)
-):
-    """
-    通过文件上传接口上传文档
-    支持multipart/form-data格式
-    """
-    if agent is None:
-        raise HTTPException(status_code=500, detail="Agent not initialized")
-    
-    try:
-        logger.info(f"开始处理文件上传: {file.filename}")
-        
-        # 检查文件格式是否支持
-        if not document_processor.is_supported_format(file.filename):
-            supported_formats = list(document_processor.SUPPORTED_FORMATS.keys())
-            raise HTTPException(
-                status_code=400, 
-                detail=f"不支持的文件格式。支持的格式: {', '.join(supported_formats)}"
-            )
-        
-        # 读取文件内容
-        file_content = await file.read()
-        
-        # 处理文档
-        processed_doc = document_processor.process_document(
-            file_path=file.filename,
-            content=file_content
-        )
-        
-        logger.info(f"文档处理完成: {processed_doc['file_name']}")
-        
-        # 获取当前用户
-        current_user = get_user_or_default(agent, user_id)
-        if not current_user:
-            raise HTTPException(status_code=400, detail="无法获取用户信息")
-        
-        # 提取文本内容用于存储到记忆系统
-        text_content = document_processor.extract_text_content(processed_doc)
-        
-        # 存储到资源记忆系统
-        resource_manager = agent.client.server.resource_memory_manager
-        
-        # 创建资源记忆项
-        from mirix.schemas.resource_memory import ResourceMemoryItem as PydanticResourceMemoryItem
-        item_data = PydanticResourceMemoryItem(
-            title=processed_doc['file_name'],
-            content=text_content,
-            resource_type=processed_doc['file_type'],
-            summary=processed_doc.get('summary', ''),
-            metadata_=processed_doc,
-            tree_path=[],  # 添加必需的tree_path字段
-            user_id=current_user.id,  # 添加必需的user_id字段
-            organization_id=current_user.organization_id  # 修复：使用正确的organization_id
-        )
-        resource_item = resource_manager.create_item(
-            item_data=item_data,
-            actor=current_user
-        )
-        
-        logger.info(f"文档已存储到记忆系统: {resource_item.id}")
-        
-        return {
-            "success": True,
-            "message": f"文档 '{file.filename}' 上传并处理成功",
-            "document_id": resource_item.id,
-            "processed_content": {
-                "file_name": processed_doc['file_name'],
-                "file_type": processed_doc['file_type'],
-                "summary": processed_doc.get('summary', ''),
-                "word_count": processed_doc.get('word_count'),
-                "processed_at": processed_doc.get('processed_at')
-            }
-        }
-        
-    except HTTPException:
-        raise
-    except Exception as e:
-        logger.error(f"文件上传处理失败: {str(e)}")
-        logger.error(traceback.format_exc())
-        raise HTTPException(status_code=500, detail=f"文件处理失败: {str(e)}")
-=======
->>>>>>> 743b3d58
 
 if __name__ == "__main__":
     import uvicorn
